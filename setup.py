#!/usr/bin/env python

import re
from pip.req import parse_requirements
from setuptools import setup, find_packages
from setuptools.command.build_ext import build_ext as _build_ext

try:
	install_reqs = parse_requirements('requirements.txt', session=False)
	requirements = [str(ir.req) for ir in install_reqs]
except:
	requirements = []

with open('README.rst') as readme_file:
	readme = readme_file.read()

with open('HISTORY.rst') as history_file:
	history = history_file.read()

with open('expan/core/version.py', 'r') as fd:
	version = re.search(
		r'^__version__\s*=\s*[\'"]([^\'"]*)[\'"]',
		fd.read(),
		re.MULTILINE).group(1)

if not version:
	raise RuntimeError('Cannot find version information')

test_requirements = [
	'pytest'
]


class build_ext(_build_ext):
	def finalize_options(self):
		_build_ext.finalize_options(self)
		# Prevent numpy from thinking it is still in its setup process:
		__builtins__.__NUMPY_SETUP__ = False
		import numpy
		self.include_dirs.append(numpy.get_include())


setup(
	name='expan',
<<<<<<< HEAD
	version='0.3.0',
=======
	version=version,
>>>>>>> c5547eeb
	description="Experiment Analysis Library",
	long_description=readme + '\n\n' + history,
	author="Zalando SE",
	author_email='octopus@zalando.de',
	url='https://github.com/zalando/expan',
	packages=find_packages(),
	package_dir={'expan': 'expan'},
	include_package_data=True,
	install_requires=requirements,
	cmdclass={'build_ext': build_ext},
	setup_requires=['numpy'],
	license="MIT",
	zip_safe=False,
	keywords='expan',
	entry_points={
        'console_scripts': [
            'expan = expan.cli.cli:main'
        ]
    },
	classifiers=[
		'Development Status :: 2 - Pre-Alpha',
		'Intended Audience :: Developers',
		'Intended Audience :: Science/Research',
		'License :: OSI Approved :: MIT License',
		'Natural Language :: English',
		# "Programming Language :: Python :: 2",
		# 'Programming Language :: Python :: 2.6',
		'Programming Language :: Python :: 2.7',
		# 'Programming Language :: Python :: 3',
		# 'Programming Language :: Python :: 3.3',
		# 'Programming Language :: Python :: 3.4',
		# 'Programming Language :: Python :: 3.5',
	],
	test_suite='tests',
	tests_require=test_requirements
)<|MERGE_RESOLUTION|>--- conflicted
+++ resolved
@@ -42,11 +42,7 @@
 
 setup(
 	name='expan',
-<<<<<<< HEAD
-	version='0.3.0',
-=======
 	version=version,
->>>>>>> c5547eeb
 	description="Experiment Analysis Library",
 	long_description=readme + '\n\n' + history,
 	author="Zalando SE",
