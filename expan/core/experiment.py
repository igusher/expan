import logging

import numpy as np
import pandas as pd

import expan.core.early_stopping as es
import expan.core.statistics as statx
from expan.core.statistical_test import *
from expan.core.results import StatisticalTestResult, MultipleTestSuiteResult
from expan.core.correction import add_corrected_test_statistics

logger = logging.getLogger(__name__)


class Experiment(object):
    """ Class which adds the analysis functions to experimental data. """
    def __init__(self, data, metadata):
        """
        Constructor of the experiment object.
        
        :param data: all information of the experiment data. (e.g. KPIs, variant, entity, features, etc)
        :type  data: pd.DataFrame
        :param metadata: additional information about the experiment. (e.g. primary KPI, source, etc)
        :type  metadata: dict
        """
        self.data         = data.copy()
        self.metadata     = metadata.copy()
        self.worker_table = {
            'fixed_horizon': statx.make_delta,
            'group_sequential': es.make_group_sequential,
            'bayes_factor': es.make_bayes_factor,
            'bayes_precision': es.make_bayes_precision
        }


    def __str__(self):
        return 'Experiment "{:s}" with {:d} entities.'.format(self.metadata['experiment'], len(self.data))


    def analyze_statistical_test(self, test, testmethod, **worker_args):
        """ Runs delta analysis on one statistical test and returns statistical results.
        
        :param test: a statistical test to run
        :type  test: StatisticalTest
        :param testmethod: analysis method
        :type  testmethod: str
        :param **worker_args: additional arguments for the analysis method
<<<<<<< HEAD

        :return: statistical result of the test
=======
        :return: statistical analysis result of the test
>>>>>>> 6076e00c
        :rtype: StatisticalTestResult
        """
        if not isinstance(test, StatisticalTest):
            raise TypeError("Statistical test should be of type StatisticalTest.")

        if 'entity' not in self.data.columns:
            raise KeyError("There is no 'entity' column in the data.")
        if self.data.entity.duplicated().any():
            raise ValueError('Entities in data should be unique.')

        if test.variants.variant_column_name not in self.data.columns:
            raise KeyError("There is no '{}' column in the data.".format(test.variants.variant_column_name))
        if test.variants.treatment_name not in pd.unique(self.data[test.variants.variant_column_name]):
            raise KeyError("There is no treatment with the name '{}' in the data.".format(test.variants.treatment_name))
        if test.variants.control_name not in pd.unique(self.data[test.variants.variant_column_name]):
            raise KeyError("There is no control with the name '{}' in the data.".format(test.variants.control_name))

        for feature in test.features:
            if feature.column_name not in self.data.columns:
                raise KeyError("Feature name '{}' does not exist in the data.".format(feature.column_name))

        if type(test.kpi) is KPI and (test.kpi.name not in self.data.columns):
            raise KeyError("There is no column of name '{}' in the data.".format(test.kpi.name))
        if type(test.kpi) is DerivedKPI:
            if type(test.kpi.numerator) is not str or test.kpi.numerator not in self.data.columns:
                raise KeyError("Numerator '{}' of the derived KPI does not exist in the data.".format(test.kpi.numerator))
            if type(test.kpi.denominator) is not str or test.kpi.denominator not in self.data.columns:
                raise KeyError("Denominator '{}' of the derived KPI does not exist in the data.".format(test.kpi.denominator))
            test.kpi.make_derived_kpi(self.data)

        logger.info("One analysis with kpi '{}', control variant '{}', treatment variant '{}' and features [{}] "
                    "has just started".format(test.kpi, test.variants.control_name,
                                              test.variants.treatment_name,
                                              [(feature.column_name, feature.column_value) for feature in test.features]))

        if testmethod not in self.worker_table:
            raise NotImplementedError("Test method '{}' is not implemented.".format(testmethod))
        worker = self.worker_table[testmethod](**worker_args)

        # create test result object with empty result first
        test_result = StatisticalTestResult(test, None)

        data_for_analysis = self.data
        # apply feature filter to data
        for feature in test.features:
            data_for_analysis = feature.apply_to_data(data_for_analysis)

        if not self._is_valid_for_analysis(data_for_analysis, test):
            logger.warning("Data is not valid for the analysis!")
            return test_result

        # get control and treatment values for the kpi
        control          = test.variants.get_variant(data_for_analysis, test.variants.control_name)[test.kpi.name]
        control_weight   = self._get_weights(data_for_analysis, test, test.variants.control_name)
        control_data     = control * control_weight

        treatment        = test.variants.get_variant(data_for_analysis, test.variants.treatment_name)[test.kpi.name]
        treatment_weight = self._get_weights(data_for_analysis, test, test.variants.treatment_name)
        treatment_data   = treatment * treatment_weight

        # run the test method
        test_statistics = worker(x=treatment_data, y=control_data)
        test_result.result = test_statistics
        return test_result


    def analyze_statistical_test_suite(self, test_suite, testmethod='fixed_horizon', **worker_args):
        """ Runs delta analysis on a set of tests and returns statsitical results for each statistical test in the suite.
        
        :param test_suite: a suite of statistical test to run
        :type  test_suite: StatisticalTestSuite
        :param testmethod: analysis method
        :type  testmethod: str
        :param **worker_args: additional arguments for the analysis method

        :return: statistical result of the test suite
        :rtype: MultipleTestSuiteResult
        """
        if not isinstance(test_suite, StatisticalTestSuite):
            raise TypeError("Test suite should be of type StatisticalTestSuite.")

        statistical_test_results = MultipleTestSuiteResult([], test_suite.correction_method)
        for test in test_suite:
            one_analysis_result = self.analyze_statistical_test(test, testmethod, **worker_args)
            statistical_test_results.statistical_test_results.append(one_analysis_result)

        if test_suite.correction_method is not "none":
            statistical_test_results = add_corrected_test_statistics(statistical_test_results)

        return statistical_test_results


    def outlier_filter(self, kpis, percentile=99.0, threshold_type='upper'):
        """ Method that filters out entities whose KPIs exceed the value at a given percentile.
        If any of the KPIs exceeds its threshold the entity is filtered out.
        
        :param kpis: list of KPI names
        :type  kpis: list[str]
        :param percentile: percentile considered as filtering threshold
        :type  percentile: float
        :param threshold_type: type of threshold used ('lower' or 'upper')
        :type  threshold_type: str

        :return: No return value. Will filter out outliers in self.data in place.
        """
        # check if provided KPIs are present in the data
        for kpi in kpis:
            if kpi not in self.data.columns:
                raise KeyError(kpi + ' identifier not present in dataframe columns!')
        # check if provided percentile is valid
        if 0.0 < percentile <= 100.0 is False:
            raise ValueError("Percentile value needs to be between 0.0 and 100.0!")
        # check if provided filtering kind is valid
        if threshold_type not in ['upper', 'lower']:
            raise ValueError("Threshold type needs to be either 'upper' or 'lower'!")

        # run quantile filtering
        flags = self._quantile_filtering(kpis=kpis, percentile=percentile, threshold_type=threshold_type)
        # log which columns were filtered and how many entities were filtered out
        self.metadata['filtered_columns'] = kpis
        self.metadata['filtered_entities_number'] = len(flags[flags == True])
        self.metadata['filtered_threshold_kind'] = threshold_type
        # throw warning if too many entities have been filtered out
        if (len(flags[flags == True]) / float(len(self.data))) > 0.02:
            logger.warning('More than 2% of entities have been filtered out, consider adjusting the percentile value.')
        self.data = self.data[flags == False]


    # ----- below are helper methods ----- #
    def _is_valid_for_analysis(self, data, test):
        """ Check whether the quality of data is good enough to perform analysis. Invalid cases can be:
        1. there is no data
        2. the data does not contain all the variants to perform analysis
        
        :type data: DataFrame
        :type test: StatisticalTest
        :rtype: bool 
        """
        if len(data[data[test.variants.variant_column_name] == test.variants.control_name]) <= 1:
            logger.warning("Control group only contains 1 or 0 entities.")
            return False
        if len(data[data[test.variants.variant_column_name] == test.variants.treatment_name]) <= 1:
            logger.warning("Treatment group only contains 1 or 0 entities.")
        return True


    def _get_weights(self, data, test, variant_name):
        """ Perform the re-weighting trick. 
        See http://expan.readthedocs.io/en/latest/glossary.html#per-entity-ratio-vs-ratio-of-totals
        
        :type data: pd.DataFrame
        :type test: StatisticalTest
        :type variant_name: str
        :rtype: pd.DataFrame
        """
        if type(test.kpi) is not DerivedKPI:
            return 1.0

        x = test.variants.get_variant(data, variant_name)
        number_of_zeros_and_nans     = sum(x == 0) + np.isnan(x).sum()
        number_of_non_zeros_and_nans = len(x) - number_of_zeros_and_nans
        return number_of_non_zeros_and_nans/np.nansum(x) * x


    def _quantile_filtering(self, kpis, percentile, threshold_type):
        """ Make the filtering based on the given quantile level. 
        Filtering is performed for each kpi independently.
        
        :param kpis: the kpis to perform filtering
        :type  kpis: list[str]
        :param percentile: percentile considered as filtering threshold
        :type  percentile: float
        :param threshold_type: type of threshold used ('lower' or 'upper')
        :type  threshold_type: str

        :return: boolean values indicating whether the row should be filtered
        :rtype: pd.Series
        """
        method_table = {'upper': lambda x: x > threshold, 'lower': lambda x: x <= threshold}
        flags = pd.Series(data=[False]*len(self.data))
        for column in self.data[kpis].columns:
            threshold = np.percentile(self.data[column], percentile)
            flags = flags | self.data[column].apply(method_table[threshold_type])
        return flags<|MERGE_RESOLUTION|>--- conflicted
+++ resolved
@@ -45,12 +45,8 @@
         :param testmethod: analysis method
         :type  testmethod: str
         :param **worker_args: additional arguments for the analysis method
-<<<<<<< HEAD
 
         :return: statistical result of the test
-=======
-        :return: statistical analysis result of the test
->>>>>>> 6076e00c
         :rtype: StatisticalTestResult
         """
         if not isinstance(test, StatisticalTest):
