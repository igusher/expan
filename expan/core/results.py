from expan.core.statistical_test import CorrectionMethod
from expan.core.util import JsonSerializable


# --------- Below are the data structure of statistics --------- #
class BaseTestStatistics(JsonSerializable):
    """ Holds only statistics for the control and treatment group. 
    
    :param control_statistics: statistics within the control group
    :type  control_statistics: SampleStatistics
    :param treatment_statistics: statistics within the treatment group
    :type  treatment_statistics: SampleStatistics
    """
    def __init__(self, control_statistics, treatment_statistics):
        self.control_statistics   = control_statistics
        self.treatment_statistics = treatment_statistics


class SampleStatistics(JsonSerializable):
    """ This class holds sample size, mean and variance.
    
    :type sample_size: int
    :type mean: float
    :type variance: float
    """
    def __init__(self, sample_size, mean, variance):
        self.sample_size = sample_size
        self.mean        = mean
        self.variance    = variance


class SimpleTestStatistics(BaseTestStatistics):
    """ Additionally to BaseTestStatistics, holds delta, confidence interval, statistical power, and p value.
    
    :type control_statistics: SampleStatistics
    :type treatment_statistics: SampleStatistics
    :type delta: float
    :type p: float
    :type statistical_power: float
    :param ci: a dict where keys are percentiles and values are the corresponding value for the statistic.
    :type  ci: dict
    """
    def __init__(self, control_statistics, treatment_statistics, delta, ci, p, statistical_power):
        super(SimpleTestStatistics, self).__init__(control_statistics, treatment_statistics)
        self.delta               = delta
        self.p                   = p
        self.statistical_power   = statistical_power
        self.confidence_interval = [{'percentile': p, 'value': v} for (p, v) in ci.items()]


class EarlyStoppingTestStatistics(SimpleTestStatistics):
    """ Additionally to SimpleTestStatistics, holds boolean flag for early stopping.
    
    :type control_statistics: SampleStatistics
    :type treatment_statistics: SampleStatistics
    :type delta: float
    :type p: float
    :type statistical_power: float
    :param ci: a dict where keys are percentiles and values are the corresponding value for the statistic.
    :type  ci: dict
    :type stop: bool
    """
    def __init__(self, control_statistics, treatment_statistics, delta, ci, p, statistical_power, stop):
        super(EarlyStoppingTestStatistics, self).__init__(control_statistics, treatment_statistics, delta, ci, p, statistical_power)
        self.stop = stop


class CorrectedTestStatistics(JsonSerializable):
    """ Holds original and corrected statistics. This class should be used to hold statistics for multiple testing.
    original_test_statistics and corrected_test_statistics should have the same type.
    
    :param original_test_statistics: test result before correction
    :type  original_test_statistics: SimpleTestStatistics or EarlyStoppingTestStatistics
    :param corrected_test_statistics: test result after correction
    :type  corrected_test_statistics: SimpleTestStatistics or EarlyStoppingTestStatistics
    """
    def __init__(self, original_test_statistics, corrected_test_statistics):
        type1 = type(original_test_statistics)
        type2 = type(corrected_test_statistics)
        if type1 != type2:
            raise RuntimeError("Type mismatch for type " + str(type1) + " and " + str(type2))
        if not isinstance(original_test_statistics, BaseTestStatistics):
            raise RuntimeError("Input should be instances of BaseTestStatistics or its subclass")
        self.original_test_statistics  = original_test_statistics
        self.corrected_test_statistics = corrected_test_statistics


# --------- Below are the data structure of test results --------- #
class StatisticalTestResult(JsonSerializable):
    """ This class holds the results of a single statistical test.
    
    :param test: information about the statistical test
    :type  test: StatisticalTest
    :param result: result of this statistical test
    :type  result: BaseTestStatistics or its subclasses or CorrectedTestStatistics  #TODO: better approach?
    """
    def __init__(self, test, result):
        self.test   = test
        self.result = result


class MultipleTestSuiteResult(JsonSerializable):
    """ This class holds the results of a MultipleTestSuite.
    
    :param statistical_test_results: test results for all statistical testing unit
    :type  statistical_test_results: list[StatisticalTestResult]
    :param correction_method: method used for multiple testing correction
    :type  correction_method: CorrectionMethod
    """
    def __init__(self, statistical_test_results, correction_method=CorrectionMethod.NONE):
        self.statistical_test_results = statistical_test_results
<<<<<<< HEAD
        if correction_method not in ["none", "bh", "bf"]:
            raise ValueError('Correction method is not implemented. We support "none", "bh", and "bf".')
        self.correction_method = correction_method

    def __getitem__(self, item):
        return item
=======
        self.correction_method = correction_method
>>>>>>> 6076e00c
<|MERGE_RESOLUTION|>--- conflicted
+++ resolved
@@ -109,13 +109,7 @@
     """
     def __init__(self, statistical_test_results, correction_method=CorrectionMethod.NONE):
         self.statistical_test_results = statistical_test_results
-<<<<<<< HEAD
-        if correction_method not in ["none", "bh", "bf"]:
-            raise ValueError('Correction method is not implemented. We support "none", "bh", and "bf".')
         self.correction_method = correction_method
 
     def __getitem__(self, item):
-        return item
-=======
-        self.correction_method = correction_method
->>>>>>> 6076e00c
+        return item